--- conflicted
+++ resolved
@@ -33,21 +33,13 @@
     
 You can find an excerpt of the supported Kubernetes Gateway API resources in the table below:
 
-<<<<<<< HEAD
 | Kind                               | Purpose                                                                   | Concept Behind                                                                       |
 |------------------------------------|---------------------------------------------------------------------------|--------------------------------------------------------------------------------------|
-| [GatewayClass](#kind-gatewayclass) | Defines a set of Gateways that share a common configuration and behaviour | [GatewayClass](https://gateway-api.sigs.k8s.io/api-types/gatewayclass)               |
-| [Gateway](#kind-gateway)           | Describes how traffic can be translated to Services within the cluster    | [Gateway](https://gateway-api.sigs.k8s.io/api-types/gateway)                         |
-| [HTTPRoute](#kind-httproute)       | HTTP rules for mapping requests from a Gateway to Kubernetes Services     | [Route](https://gateway-api.sigs.k8s.io/api-types/httproute)                         |
+| [GatewayClass](#kind-gatewayclass) | Defines a set of Gateways that share a common configuration and behaviour | [GatewayClass](https://gateway-api.sigs.k8s.io/v1alpha1/api-types/gatewayclass)      |
+| [Gateway](#kind-gateway)           | Describes how traffic can be translated to Services within the cluster    | [Gateway](https://gateway-api.sigs.k8s.io/v1alpha1/api-types/gateway)                |
+| [HTTPRoute](#kind-httproute)       | HTTP rules for mapping requests from a Gateway to Kubernetes Services     | [Route](https://gateway-api.sigs.k8s.io/v1alpha1/api-types/httproute)                |
 | [TCPRoute](#kind-tcproute)         | Allows mapping TCP requests from a Gateway to Kubernetes Services         | [Route](https://gateway-api.sigs.k8s.io/concepts/api-overview/#httptcpfooroute)      |
 | [TLSRoute](#kind-tlsroute)         | Allows mapping TLS requests from a Gateway to Kubernetes Services         | [Route](https://gateway-api.sigs.k8s.io/concepts/api-overview/#httptcpfooroute)      |
-=======
-| Kind                               | Purpose                                                                   | Concept Behind                                                              |
-|------------------------------------|---------------------------------------------------------------------------|-----------------------------------------------------------------------------|
-| [GatewayClass](#kind-gatewayclass) | Defines a set of Gateways that share a common configuration and behaviour | [GatewayClass](https://gateway-api.sigs.k8s.io/v1alpha1/api-types/gatewayclass)  |
-| [Gateway](#kind-gateway)           | Describes how traffic can be translated to Services within the cluster    | [Gateway](https://gateway-api.sigs.k8s.io/v1alpha1/api-types/gateway)            |
-| [HTTPRoute](#kind-httproute)       | HTTP rules for mapping requests from a Gateway to Kubernetes Services     | [Route](https://gateway-api.sigs.k8s.io/v1alpha1/api-types/httproute)      |
->>>>>>> 3445abe7
 
 ### Kind: `GatewayClass`
 
