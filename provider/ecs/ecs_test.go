package ecs

import (
	"testing"

	"github.com/aws/aws-sdk-go/aws"
	"github.com/aws/aws-sdk-go/service/ec2"
	"github.com/aws/aws-sdk-go/service/ecs"
	"github.com/containous/traefik/types"
	"github.com/stretchr/testify/assert"
)

func makeEcsInstance(containerDef *ecs.ContainerDefinition) ecsInstance {
	container := &ecs.Container{
		Name:            containerDef.Name,
		NetworkBindings: make([]*ecs.NetworkBinding, len(containerDef.PortMappings)),
	}

	for i, pm := range containerDef.PortMappings {
		container.NetworkBindings[i] = &ecs.NetworkBinding{
			HostPort:      pm.HostPort,
			ContainerPort: pm.ContainerPort,
			Protocol:      pm.Protocol,
			BindIP:        aws.String("0.0.0.0"),
		}
	}

	return ecsInstance{
		Name: "foo-http",
		ID:   "123456789abc",
		task: &ecs.Task{
			Containers: []*ecs.Container{container},
		},
		taskDefinition: &ecs.TaskDefinition{
			ContainerDefinitions: []*ecs.ContainerDefinition{containerDef},
		},
		container:           container,
		containerDefinition: containerDef,
		machine: &ec2.Instance{
			PrivateIpAddress: aws.String("10.0.0.0"),
			State: &ec2.InstanceState{
				Name: aws.String(ec2.InstanceStateNameRunning),
			},
		},
	}
}

func simpleEcsInstance(labels map[string]*string) ecsInstance {
	return makeEcsInstance(&ecs.ContainerDefinition{
		Name: aws.String("http"),
		PortMappings: []*ecs.PortMapping{{
			HostPort:      aws.Int64(80),
			ContainerPort: aws.Int64(80),
			Protocol:      aws.String("tcp"),
		}},
		DockerLabels: labels,
	})
}

func TestEcsProtocol(t *testing.T) {
	tests := []struct {
		desc         string
		expected     string
		instanceInfo ecsInstance
		provider     *Provider
	}{
		{
			desc:         "Protocol label is not set should return a string equals to http",
			expected:     "http",
			instanceInfo: simpleEcsInstance(map[string]*string{}),
			provider:     &Provider{},
		},
		{
			desc:     "Protocol label is set to http should return a string equals to http",
			expected: "http",
			instanceInfo: simpleEcsInstance(map[string]*string{
				types.LabelProtocol: aws.String("http"),
			}),
			provider: &Provider{},
		},
		{
			desc:     "Protocol label is set to https should return a string equals to https",
			expected: "https",
			instanceInfo: simpleEcsInstance(map[string]*string{
				types.LabelProtocol: aws.String("https"),
			}),
			provider: &Provider{},
		},
	}

<<<<<<< HEAD
	for _, test := range tests {
		test := test
		t.Run(test.desc, func(t *testing.T) {
			t.Parallel()
			actual := test.provider.getProtocol(test.instanceInfo)
			assert.Equal(t, test.expected, actual)
		})
=======
	for i, test := range cases {
		value := test.instanceInfo.Protocol()
		if value != test.expected {
			t.Fatalf("Should have been %v, got %v (case %d)", test.expected, value, i)
		}
>>>>>>> 6d28c52f
	}
}

func TestEcsHost(t *testing.T) {
	tests := []struct {
		desc         string
		expected     string
		instanceInfo ecsInstance
		provider     *Provider
	}{
		{
			desc:         "Default host should be 10.0.0.0",
			expected:     "10.0.0.0",
			instanceInfo: simpleEcsInstance(map[string]*string{}),
			provider:     &Provider{},
		},
	}

<<<<<<< HEAD
	for _, test := range tests {
		test := test
		t.Run(test.desc, func(t *testing.T) {
			t.Parallel()
			actual := test.provider.getHost(test.instanceInfo)
			assert.Equal(t, test.expected, actual)
		})
=======
	for i, test := range cases {
		value := test.instanceInfo.Host()
		if value != test.expected {
			t.Fatalf("Should have been %v, got %v (case %d)", test.expected, value, i)
		}
>>>>>>> 6d28c52f
	}
}

func TestEcsPort(t *testing.T) {
	tests := []struct {
		desc         string
		expected     string
		instanceInfo ecsInstance
		provider     *Provider
	}{
		{
			desc:         "Default port should be 80",
			expected:     "80",
			instanceInfo: simpleEcsInstance(map[string]*string{}),
			provider:     &Provider{},
		},
	}

<<<<<<< HEAD
	for _, test := range tests {
		test := test
		t.Run(test.desc, func(t *testing.T) {
			t.Parallel()
			actual := test.provider.getPort(test.instanceInfo)
			assert.Equal(t, test.expected, actual)
		})
=======
	for i, test := range cases {
		value := test.instanceInfo.Port()
		if value != test.expected {
			t.Fatalf("Should have been %v, got %v (case %d)", test.expected, value, i)
		}
>>>>>>> 6d28c52f
	}
}

func TestEcsWeight(t *testing.T) {
	tests := []struct {
		desc         string
		expected     string
		instanceInfo ecsInstance
		provider     *Provider
	}{
		{
			desc:         "Weight label not set should return a string equals to 0",
			expected:     "0",
			instanceInfo: simpleEcsInstance(map[string]*string{}),
			provider:     &Provider{},
		},
		{
			desc:     "Weight label set 0 should return a string equals to 0",
			expected: "0",
			instanceInfo: simpleEcsInstance(map[string]*string{
				types.LabelWeight: aws.String("0"),
			}),
			provider: &Provider{},
		},
		{
			desc:     "Weight label set -1 should return a string equals to -1",
			expected: "-1",
			instanceInfo: simpleEcsInstance(map[string]*string{
				types.LabelWeight: aws.String("-1"),
			}),
			provider: &Provider{},
		},
		{
			desc:     "Weight label set 10 should return a string equals to 10",
			expected: "10",
			instanceInfo: simpleEcsInstance(map[string]*string{
				types.LabelWeight: aws.String("10"),
			}),
			provider: &Provider{},
		},
	}

<<<<<<< HEAD
	for _, test := range tests {
		test := test
		t.Run(test.desc, func(t *testing.T) {
			t.Parallel()
			actual := test.provider.getWeight(test.instanceInfo)
			assert.Equal(t, test.expected, actual)
		})
=======
	for i, test := range cases {
		value := test.instanceInfo.Weight()
		if value != test.expected {
			t.Fatalf("Should have been %v, got %v (case %d)", test.expected, value, i)
		}
>>>>>>> 6d28c52f
	}
}

func TestEcsPassHostHeader(t *testing.T) {
	tests := []struct {
		desc         string
		expected     string
		instanceInfo ecsInstance
		provider     *Provider
	}{
		{
			desc:         "Frontend pass host header label not set should return a string equals to true",
			expected:     "true",
			instanceInfo: simpleEcsInstance(map[string]*string{}),
			provider:     &Provider{},
		},
		{
			desc:     "Frontend pass host header label set to false should return a string equals to false",
			expected: "false",
			instanceInfo: simpleEcsInstance(map[string]*string{
				types.LabelFrontendPassHostHeader: aws.String("false"),
			}),
			provider: &Provider{},
		},
		{
			desc:     "Frontend pass host header label set to true should return a string equals to true",
			expected: "true",
			instanceInfo: simpleEcsInstance(map[string]*string{
				types.LabelFrontendPassHostHeader: aws.String("true"),
			}),
			provider: &Provider{},
		},
	}

<<<<<<< HEAD
	for _, test := range tests {
		test := test
		t.Run(test.desc, func(t *testing.T) {
			t.Parallel()
			actual := test.provider.getPassHostHeader(test.instanceInfo)
			assert.Equal(t, test.expected, actual)
		})
=======
	for i, test := range cases {
		value := test.instanceInfo.PassHostHeader()
		if value != test.expected {
			t.Fatalf("Should have been %v, got %v (case %d)", test.expected, value, i)
		}
>>>>>>> 6d28c52f
	}
}

func TestEcsPriority(t *testing.T) {
	tests := []struct {
		desc         string
		expected     string
		instanceInfo ecsInstance
		provider     *Provider
	}{
		{
			desc:         "Frontend priority label not set should return a string equals to 0",
			expected:     "0",
			instanceInfo: simpleEcsInstance(map[string]*string{}),
			provider:     &Provider{},
		},
		{
			desc:     "Frontend priority label set to 10 should return a string equals to 10",
			expected: "10",
			instanceInfo: simpleEcsInstance(map[string]*string{
				types.LabelFrontendPriority: aws.String("10"),
			}),
			provider: &Provider{},
		},
		{
			desc:     "Frontend priority label set to -1 should return a string equals to -1",
			expected: "-1",
			instanceInfo: simpleEcsInstance(map[string]*string{
				types.LabelFrontendPriority: aws.String("-1"),
			}),
			provider: &Provider{},
		},
	}

<<<<<<< HEAD
	for _, test := range tests {
		test := test
		t.Run(test.desc, func(t *testing.T) {
			t.Parallel()
			actual := test.provider.getPriority(test.instanceInfo)
			assert.Equal(t, test.expected, actual)
		})
=======
	for i, test := range cases {
		value := test.instanceInfo.Priority()
		if value != test.expected {
			t.Fatalf("Should have been %v, got %v (case %d)", test.expected, value, i)
		}
>>>>>>> 6d28c52f
	}
}

func TestEcsEntryPoints(t *testing.T) {
	tests := []struct {
		desc         string
		expected     []string
		instanceInfo ecsInstance
		provider     *Provider
	}{
		{
			desc:         "Frontend entrypoints label not set should return empty array",
			expected:     []string{},
			instanceInfo: simpleEcsInstance(map[string]*string{}),
			provider:     &Provider{},
		},
		{
			desc:     "Frontend entrypoints label set to http should return a string array of 1 element",
			expected: []string{"http"},
			instanceInfo: simpleEcsInstance(map[string]*string{
				types.LabelFrontendEntryPoints: aws.String("http"),
			}),
			provider: &Provider{},
		},
		{
			desc:     "Frontend entrypoints label set to http,https should return a string array of 2 elements",
			expected: []string{"http", "https"},
			instanceInfo: simpleEcsInstance(map[string]*string{
				types.LabelFrontendEntryPoints: aws.String("http,https"),
			}),
			provider: &Provider{},
		},
	}

<<<<<<< HEAD
	for _, test := range tests {
		test := test
		t.Run(test.desc, func(t *testing.T) {
			t.Parallel()
			actual := test.provider.getEntryPoints(test.instanceInfo)
			assert.Equal(t, test.expected, actual)
		})
=======
	for i, test := range cases {
		value := test.instanceInfo.EntryPoints()
		if !reflect.DeepEqual(value, test.expected) {
			t.Fatalf("Should have been %v, got %v (case %d)", test.expected, value, i)
		}
>>>>>>> 6d28c52f
	}
}

func TestFilterInstance(t *testing.T) {

	nilPrivateIP := simpleEcsInstance(map[string]*string{})
	nilPrivateIP.machine.PrivateIpAddress = nil

	nilMachine := simpleEcsInstance(map[string]*string{})
	nilMachine.machine = nil

	nilMachineState := simpleEcsInstance(map[string]*string{})
	nilMachineState.machine.State = nil

	nilMachineStateName := simpleEcsInstance(map[string]*string{})
	nilMachineStateName.machine.State.Name = nil

	invalidMachineState := simpleEcsInstance(map[string]*string{})
	invalidMachineState.machine.State.Name = aws.String(ec2.InstanceStateNameStopped)

	tests := []struct {
		desc         string
		expected     bool
		instanceInfo ecsInstance
		provider     *Provider
	}{
		{
			desc:         "Instance without enable label and exposed by default enabled should be not filtered",
			expected:     true,
			instanceInfo: simpleEcsInstance(map[string]*string{}),
			provider: &Provider{
				ExposedByDefault: true,
			},
		},
		{
			desc:         "Instance without enable label and exposed by default disabled should be filtered",
			expected:     false,
			instanceInfo: simpleEcsInstance(map[string]*string{}),
			provider: &Provider{
				ExposedByDefault: false,
			},
		},
		{
			desc:     "Instance with enable label set to false and exposed by default enabled should be filtered",
			expected: false,
			instanceInfo: simpleEcsInstance(map[string]*string{
				types.LabelEnable: aws.String("false"),
			}),
			provider: &Provider{
				ExposedByDefault: true,
			},
		},
		{
			desc:     "Instance with enable label set to true and exposed by default disabled should be not filtered",
			expected: true,
			instanceInfo: simpleEcsInstance(map[string]*string{
				types.LabelEnable: aws.String("true"),
			}),
			provider: &Provider{
				ExposedByDefault: false,
			},
		},
		{
			desc:         "Instance with nil private ip and exposed by default enabled should be filtered",
			expected:     false,
			instanceInfo: nilPrivateIP,
			provider: &Provider{
				ExposedByDefault: true,
			},
		},
		{
			desc:         "Instance with nil machine and exposed by default enabled should be filtered",
			expected:     false,
			instanceInfo: nilMachine,
			provider: &Provider{
				ExposedByDefault: true,
			},
		},
		{
			desc:         "Instance with nil machine state and exposed by default enabled should be filtered",
			expected:     false,
			instanceInfo: nilMachineState,
			provider: &Provider{
				ExposedByDefault: true,
			},
		},
		{
			desc:         "Instance with nil machine state name and exposed by default enabled should be filtered",
			expected:     false,
			instanceInfo: nilMachineStateName,
			provider: &Provider{
				ExposedByDefault: true,
			},
		},
		{
			desc:         "Instance with invalid machine state and exposed by default enabled should be filtered",
			expected:     false,
			instanceInfo: invalidMachineState,
			provider: &Provider{
				ExposedByDefault: true,
			},
		},
	}

<<<<<<< HEAD
	for _, test := range tests {
		test := test
		t.Run(test.desc, func(t *testing.T) {
			t.Parallel()
			actual := test.provider.filterInstance(test.instanceInfo)
			assert.Equal(t, test.expected, actual)
		})
=======
	for i, test := range cases {
		provider := &Provider{
			ExposedByDefault: test.exposedByDefault,
		}
		value := provider.filterInstance(test.instanceInfo)
		if value != test.expected {
			t.Fatalf("Should have been %v, got %v (case %d)", test.expected, value, i)
		}
>>>>>>> 6d28c52f
	}
}

func TestTaskChunking(t *testing.T) {
	testval := "a"
	tests := []struct {
		desc            string
		count           int
		expectedLengths []int
		provider        *Provider
	}{
		{
			desc:            "0 parameter should return nil",
			count:           0,
			expectedLengths: []int(nil),
			provider:        &Provider{},
		},
		{
			desc:            "1 parameter should return 1 array of 1 element",
			count:           1,
			expectedLengths: []int{1},
			provider:        &Provider{},
		},
		{
			desc:            "99 parameters should return 1 array of 99 elements",
			count:           99,
			expectedLengths: []int{99},
			provider:        &Provider{},
		},
		{
			desc:            "100 parameters should return 1 array of 100 elements",
			count:           100,
			expectedLengths: []int{100},
			provider:        &Provider{},
		},
		{
			desc:            "101 parameters should return 1 array of 100 elements and 1 array of 1 element",
			count:           101,
			expectedLengths: []int{100, 1},
			provider:        &Provider{},
		},
		{
			desc:            "199 parameters should return 1 array of 100 elements and 1 array of 99 elements",
			count:           199,
			expectedLengths: []int{100, 99},
			provider:        &Provider{},
		},
		{
			desc:            "200 parameters should return 2 arrays of 100 elements each",
			count:           200,
			expectedLengths: []int{100, 100},
			provider:        &Provider{},
		},
		{
			desc:            "201 parameters should return 2 arrays of 100 elements each and 1 array of 1 element",
			count:           201,
			expectedLengths: []int{100, 100, 1},
			provider:        &Provider{},
		},
		{
			desc:            "555 parameters should return 5 arrays of 100 elements each and 1 array of 55 elements",
			count:           555,
			expectedLengths: []int{100, 100, 100, 100, 100, 55},
			provider:        &Provider{},
		},
		{
			desc:            "1001 parameters should return 10 arrays of 100 elements each and 1 array of 1 element",
			count:           1001,
			expectedLengths: []int{100, 100, 100, 100, 100, 100, 100, 100, 100, 100, 1},
			provider:        &Provider{},
		},
	}

<<<<<<< HEAD
	for _, test := range tests {
		test := test
		t.Run(test.desc, func(t *testing.T) {
			var tasks []*string
			for v := 0; v < test.count; v++ {
				tasks = append(tasks, &testval)
			}
=======
	for _, test := range cases {
		var tasks []*string
		for v := 0; v < test.count; v++ {
			tasks = append(tasks, &testval)
		}
>>>>>>> 6d28c52f

			out := test.provider.chunkedTaskArns(tasks)
			var outCount []int

			for _, el := range out {
				outCount = append(outCount, len(el))
			}

			assert.Equal(t, test.expectedLengths, outCount, "Chunking %d elements", test.count)
		})

<<<<<<< HEAD
=======
		if !reflect.DeepEqual(outCount, test.expectedLengths) {
			t.Errorf("Chunking %d elements, expected %#v, got %#v", test.count, test.expectedLengths, outCount)
		}
>>>>>>> 6d28c52f
	}
}

func TestEcsGetBasicAuth(t *testing.T) {
	cases := []struct {
		desc     string
		instance ecsInstance
		expected []string
	}{
		{
			desc:     "label missing",
			instance: simpleEcsInstance(map[string]*string{}),
			expected: []string{},
		},
		{
			desc: "label existing",
			instance: simpleEcsInstance(map[string]*string{
				types.LabelFrontendAuthBasic: aws.String("user:password"),
			}),
			expected: []string{"user:password"},
		},
	}

	for _, test := range cases {
		test := test
		t.Run(test.desc, func(t *testing.T) {
			t.Parallel()
			provider := &Provider{}
			actual := provider.getBasicAuth(test.instance)
			assert.Equal(t, test.expected, actual)
		})
	}
}<|MERGE_RESOLUTION|>--- conflicted
+++ resolved
@@ -88,7 +88,6 @@
 		},
 	}
 
-<<<<<<< HEAD
 	for _, test := range tests {
 		test := test
 		t.Run(test.desc, func(t *testing.T) {
@@ -96,13 +95,6 @@
 			actual := test.provider.getProtocol(test.instanceInfo)
 			assert.Equal(t, test.expected, actual)
 		})
-=======
-	for i, test := range cases {
-		value := test.instanceInfo.Protocol()
-		if value != test.expected {
-			t.Fatalf("Should have been %v, got %v (case %d)", test.expected, value, i)
-		}
->>>>>>> 6d28c52f
 	}
 }
 
@@ -121,7 +113,6 @@
 		},
 	}
 
-<<<<<<< HEAD
 	for _, test := range tests {
 		test := test
 		t.Run(test.desc, func(t *testing.T) {
@@ -129,13 +120,6 @@
 			actual := test.provider.getHost(test.instanceInfo)
 			assert.Equal(t, test.expected, actual)
 		})
-=======
-	for i, test := range cases {
-		value := test.instanceInfo.Host()
-		if value != test.expected {
-			t.Fatalf("Should have been %v, got %v (case %d)", test.expected, value, i)
-		}
->>>>>>> 6d28c52f
 	}
 }
 
@@ -154,7 +138,6 @@
 		},
 	}
 
-<<<<<<< HEAD
 	for _, test := range tests {
 		test := test
 		t.Run(test.desc, func(t *testing.T) {
@@ -162,13 +145,6 @@
 			actual := test.provider.getPort(test.instanceInfo)
 			assert.Equal(t, test.expected, actual)
 		})
-=======
-	for i, test := range cases {
-		value := test.instanceInfo.Port()
-		if value != test.expected {
-			t.Fatalf("Should have been %v, got %v (case %d)", test.expected, value, i)
-		}
->>>>>>> 6d28c52f
 	}
 }
 
@@ -211,7 +187,6 @@
 		},
 	}
 
-<<<<<<< HEAD
 	for _, test := range tests {
 		test := test
 		t.Run(test.desc, func(t *testing.T) {
@@ -219,13 +194,6 @@
 			actual := test.provider.getWeight(test.instanceInfo)
 			assert.Equal(t, test.expected, actual)
 		})
-=======
-	for i, test := range cases {
-		value := test.instanceInfo.Weight()
-		if value != test.expected {
-			t.Fatalf("Should have been %v, got %v (case %d)", test.expected, value, i)
-		}
->>>>>>> 6d28c52f
 	}
 }
 
@@ -260,7 +228,6 @@
 		},
 	}
 
-<<<<<<< HEAD
 	for _, test := range tests {
 		test := test
 		t.Run(test.desc, func(t *testing.T) {
@@ -268,13 +235,6 @@
 			actual := test.provider.getPassHostHeader(test.instanceInfo)
 			assert.Equal(t, test.expected, actual)
 		})
-=======
-	for i, test := range cases {
-		value := test.instanceInfo.PassHostHeader()
-		if value != test.expected {
-			t.Fatalf("Should have been %v, got %v (case %d)", test.expected, value, i)
-		}
->>>>>>> 6d28c52f
 	}
 }
 
@@ -309,7 +269,6 @@
 		},
 	}
 
-<<<<<<< HEAD
 	for _, test := range tests {
 		test := test
 		t.Run(test.desc, func(t *testing.T) {
@@ -317,13 +276,6 @@
 			actual := test.provider.getPriority(test.instanceInfo)
 			assert.Equal(t, test.expected, actual)
 		})
-=======
-	for i, test := range cases {
-		value := test.instanceInfo.Priority()
-		if value != test.expected {
-			t.Fatalf("Should have been %v, got %v (case %d)", test.expected, value, i)
-		}
->>>>>>> 6d28c52f
 	}
 }
 
@@ -358,7 +310,6 @@
 		},
 	}
 
-<<<<<<< HEAD
 	for _, test := range tests {
 		test := test
 		t.Run(test.desc, func(t *testing.T) {
@@ -366,13 +317,6 @@
 			actual := test.provider.getEntryPoints(test.instanceInfo)
 			assert.Equal(t, test.expected, actual)
 		})
-=======
-	for i, test := range cases {
-		value := test.instanceInfo.EntryPoints()
-		if !reflect.DeepEqual(value, test.expected) {
-			t.Fatalf("Should have been %v, got %v (case %d)", test.expected, value, i)
-		}
->>>>>>> 6d28c52f
 	}
 }
 
@@ -477,7 +421,6 @@
 		},
 	}
 
-<<<<<<< HEAD
 	for _, test := range tests {
 		test := test
 		t.Run(test.desc, func(t *testing.T) {
@@ -485,16 +428,6 @@
 			actual := test.provider.filterInstance(test.instanceInfo)
 			assert.Equal(t, test.expected, actual)
 		})
-=======
-	for i, test := range cases {
-		provider := &Provider{
-			ExposedByDefault: test.exposedByDefault,
-		}
-		value := provider.filterInstance(test.instanceInfo)
-		if value != test.expected {
-			t.Fatalf("Should have been %v, got %v (case %d)", test.expected, value, i)
-		}
->>>>>>> 6d28c52f
 	}
 }
 
@@ -568,7 +501,6 @@
 		},
 	}
 
-<<<<<<< HEAD
 	for _, test := range tests {
 		test := test
 		t.Run(test.desc, func(t *testing.T) {
@@ -576,13 +508,6 @@
 			for v := 0; v < test.count; v++ {
 				tasks = append(tasks, &testval)
 			}
-=======
-	for _, test := range cases {
-		var tasks []*string
-		for v := 0; v < test.count; v++ {
-			tasks = append(tasks, &testval)
-		}
->>>>>>> 6d28c52f
 
 			out := test.provider.chunkedTaskArns(tasks)
 			var outCount []int
@@ -594,12 +519,6 @@
 			assert.Equal(t, test.expectedLengths, outCount, "Chunking %d elements", test.count)
 		})
 
-<<<<<<< HEAD
-=======
-		if !reflect.DeepEqual(outCount, test.expectedLengths) {
-			t.Errorf("Chunking %d elements, expected %#v, got %#v", test.count, test.expectedLengths, outCount)
-		}
->>>>>>> 6d28c52f
 	}
 }
 
